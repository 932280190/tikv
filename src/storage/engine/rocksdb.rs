--- conflicted
+++ resolved
@@ -42,40 +42,24 @@
     }
 
     fn write(&self, batch: Vec<Modify>) -> Result<()> {
-<<<<<<< HEAD
-        let write_batch = WriteBatch::new();
-=======
         let wb = WriteBatch::new();
->>>>>>> f6529e4e
         for rev in batch {
             match rev {
                 Modify::Delete(k) => {
                     trace!("EngineRocksdb: delete {:?}", k);
-<<<<<<< HEAD
-                    if let Err(msg) = write_batch.delete(&k) {
-=======
                     if let Err(msg) = wb.delete(&k) {
->>>>>>> f6529e4e
                         return Err(RocksDBError::new(msg).to_engine_error());
                     }
                 }
                 Modify::Put((k, v)) => {
                     trace!("EngineRocksdb: put {:?},{:?}", k, v);
-<<<<<<< HEAD
-                    if let Err(msg) = write_batch.put(&k, &v) {
-=======
                     if let Err(msg) = wb.put(&k, &v) {
->>>>>>> f6529e4e
                         return Err(RocksDBError::new(msg).to_engine_error());
                     }
                 }
             }
         }
-<<<<<<< HEAD
-        if let Err(msg) = self.db.write(write_batch) {
-=======
         if let Err(msg) = self.db.write(wb) {
->>>>>>> f6529e4e
             return Err(RocksDBError::new(msg).to_engine_error());
         }
         Ok(())
