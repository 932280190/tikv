// Copyright 2016 PingCAP, Inc.
//
// Licensed under the Apache License, Version 2.0 (the "License");
// you may not use this file except in compliance with the License.
// You may obtain a copy of the License at
//
//     http://www.apache.org/licenses/LICENSE-2.0
//
// Unless required by applicable law or agreed to in writing, software
// distributed under the License is distributed on an "AS IS" BASIS,
// See the License for the specific language governing permissions and
// limitations under the License.

use tikv::raftstore::store::*;
use tikv::util::HandyRwLock;
use tikv::server::transport::RaftStoreRouter;
use tikv::raftstore::{Error, Result};
use kvproto::eraftpb::MessageType;
use kvproto::raft_cmdpb::RaftCmdResponse;

use super::util::*;
use super::cluster::{Cluster, Simulator};
use super::node::new_node_cluster;
use super::server::new_server_cluster;
use super::transport_simulate::*;

use rand;
use rand::Rng;
use std::time::Duration;
use std::sync::*;
use std::thread;
use std::sync::atomic::*;

fn test_multi_base<T: Simulator>(cluster: &mut Cluster<T>) {
    cluster.run();

    test_multi_base_after_bootstrap(cluster);
}

fn test_multi_base_after_bootstrap<T: Simulator>(cluster: &mut Cluster<T>) {
    let (key, value) = (b"k1", b"v1");

    cluster.must_put(key, value);
    assert_eq!(cluster.must_get(key), Some(value.to_vec()));

    let check_res = cluster.check_quorum(|engine| {
        match engine.get_value(&keys::data_key(key)).unwrap() {
            None => false,
            Some(v) => &*v == value,
        }
    });
    assert!(check_res);

    cluster.must_delete(key);
    assert_eq!(cluster.must_get(key), None);

    let check_res =
        cluster.check_quorum(|engine| engine.get_value(&keys::data_key(key)).unwrap().is_none());
    assert!(check_res);

    // TODO add stale epoch test cases.
}

fn test_multi_leader_crash<T: Simulator>(cluster: &mut Cluster<T>) {
    cluster.run();

    let (key1, value1) = (b"k1", b"v1");

    cluster.must_put(key1, value1);

    let last_leader = cluster.leader_of_region(1).unwrap();
    cluster.stop_node(last_leader.get_store_id());

    sleep_ms(800);
    cluster.reset_leader_of_region(1);
    let new_leader = cluster.leader_of_region(1).expect("leader should be elected.");
    assert!(new_leader != last_leader);

    assert_eq!(cluster.get(key1), Some(value1.to_vec()));

    let (key2, value2) = (b"k2", b"v2");

    cluster.must_put(key2, value2);
    cluster.must_delete(key1);
    must_get_none(&cluster.engines[&last_leader.get_store_id()], key2);
    must_get_equal(&cluster.engines[&last_leader.get_store_id()], key1, value1);

    // week up
    cluster.run_node(last_leader.get_store_id());

    must_get_equal(&cluster.engines[&last_leader.get_store_id()], key2, value2);
    must_get_none(&cluster.engines[&last_leader.get_store_id()], key1);
}


fn test_multi_cluster_restart<T: Simulator>(cluster: &mut Cluster<T>) {
    cluster.run();

    let (key, value) = (b"k1", b"v1");

    assert_eq!(cluster.get(key), None);
    cluster.must_put(key, value);

    assert_eq!(cluster.get(key), Some(value.to_vec()));

    cluster.shutdown();

    // avoid TIMEWAIT
    sleep_ms(500);

    cluster.start();

    assert_eq!(cluster.get(key), Some(value.to_vec()));
}

fn test_multi_lost_majority<T: Simulator>(cluster: &mut Cluster<T>, count: usize) {
    cluster.run();

    let half = (count as u64 + 1) / 2;
    for i in 1..half + 1 {
        cluster.stop_node(i);
    }
    if let Some(leader) = cluster.leader_of_region(1) {
        if leader.get_store_id() >= half + 1 {
            cluster.stop_node(leader.get_store_id());
        }
    }
    cluster.reset_leader_of_region(1);
    sleep_ms(600);

    assert!(cluster.leader_of_region(1).is_none());

}

fn test_multi_random_restart<T: Simulator>(cluster: &mut Cluster<T>,
                                           node_count: usize,
                                           restart_count: u32) {
    cluster.run();

    let mut rng = rand::thread_rng();
    let mut value = [0u8; 5];

    for i in 1..restart_count {

        let id = 1 + rng.gen_range(0, node_count as u64);
        cluster.stop_node(id);

        let key = i.to_string().into_bytes();

        rng.fill_bytes(&mut value);
        cluster.must_put(&key, &value);
        assert_eq!(cluster.get(&key), Some(value.to_vec()));

        cluster.run_node(id);

        // verify whether data is actually being replicated and waiting for node online.
        must_get_equal(&cluster.get_engine(id), &key, &value);

        cluster.must_delete(&key);
        assert_eq!(cluster.get(&key), None);
    }
}

#[test]
fn test_multi_node_base() {
    let count = 5;
    let mut cluster = new_node_cluster(0, count);
    test_multi_base(&mut cluster)
}

fn test_multi_drop_packet<T: Simulator>(cluster: &mut Cluster<T>) {
    cluster.run();
    cluster.add_send_filter(CloneFilterFactory(DropPacketFilter::new(30)));
    test_multi_base_after_bootstrap(cluster);
}

#[test]
fn test_multi_node_latency() {
    let count = 5;
    let mut cluster = new_node_cluster(0, count);
    test_multi_latency(&mut cluster);
}

#[test]
fn test_multi_node_drop_packet() {
    let count = 5;
    let mut cluster = new_node_cluster(0, count);
    test_multi_drop_packet(&mut cluster);
}

#[test]
fn test_multi_server_base() {
    let count = 5;
    let mut cluster = new_server_cluster(0, count);
    test_multi_base(&mut cluster)
}


fn test_multi_latency<T: Simulator>(cluster: &mut Cluster<T>) {
    cluster.run();
    cluster.add_send_filter(CloneFilterFactory(DelayFilter::new(Duration::from_millis(30))));
    test_multi_base_after_bootstrap(cluster);
}

#[test]
fn test_multi_server_latency() {
    let count = 5;
    let mut cluster = new_server_cluster(0, count);
    test_multi_latency(&mut cluster);
}

fn test_multi_random_latency<T: Simulator>(cluster: &mut Cluster<T>) {
    cluster.run();
    cluster.add_send_filter(CloneFilterFactory(RandomLatencyFilter::new(50)));
    test_multi_base_after_bootstrap(cluster);
}

#[test]
fn test_multi_node_random_latency() {
    let count = 5;
    let mut cluster = new_node_cluster(0, count);
    test_multi_random_latency(&mut cluster);
}

#[test]
fn test_multi_server_random_latency() {
    let count = 5;
    let mut cluster = new_server_cluster(0, count);
    test_multi_random_latency(&mut cluster);
}

#[test]
fn test_multi_server_drop_packet() {
    let count = 5;
    let mut cluster = new_server_cluster(0, count);
    test_multi_drop_packet(&mut cluster);
}

#[test]
fn test_multi_node_leader_crash() {
    let count = 5;
    let mut cluster = new_node_cluster(0, count);
    test_multi_leader_crash(&mut cluster)
}

#[test]
fn test_multi_server_leader_crash() {
    let count = 5;
    let mut cluster = new_server_cluster(0, count);
    test_multi_leader_crash(&mut cluster)
}

#[test]
fn test_multi_node_cluster_restart() {
    let count = 5;
    let mut cluster = new_node_cluster(0, count);
    test_multi_cluster_restart(&mut cluster)
}

#[test]
fn test_multi_server_cluster_restart() {
    let count = 5;
    let mut cluster = new_server_cluster(0, count);
    test_multi_cluster_restart(&mut cluster)
}

#[test]
fn test_multi_node_lost_majority() {
    let mut tests = vec![4, 5];
    for count in tests.drain(..) {
        let mut cluster = new_node_cluster(0, count);
        test_multi_lost_majority(&mut cluster, count)
    }
}

#[test]
fn test_multi_server_lost_majority() {
    let mut tests = vec![4, 5];
    for count in tests.drain(..) {
        let mut cluster = new_server_cluster(0, count);
        test_multi_lost_majority(&mut cluster, count)
    }
}

#[test]
fn test_multi_node_random_restart() {
    let count = 5;
    let mut cluster = new_node_cluster(0, count);
    test_multi_random_restart(&mut cluster, count, 10);
}

#[test]
fn test_multi_server_random_restart() {
    let count = 5;
    let mut cluster = new_server_cluster(0, count);
    test_multi_random_restart(&mut cluster, count, 10);
}

fn test_leader_change_with_uncommitted_log<T: Simulator>(cluster: &mut Cluster<T>) {
    cluster.cfg.raft_store.raft_election_timeout_ticks = 50;
    // disable compact log to make test more stable.
    cluster.cfg.raft_store.raft_log_gc_threshold = 1000;
    // We use three peers([1, 2, 3]) for this test.
    cluster.run();

    sleep_ms(500);

    // guarantee peer 1 is leader
    cluster.must_transfer_leader(1, new_peer(1, 1));

    // So peer 3 won't replicate any message of the region but still can vote.
    cluster.add_send_filter(CloneFilterFactory(RegionPacketFilter::new(1, 3)
        .msg_type(MessageType::MsgAppend)));
    cluster.must_put(b"k1", b"v1");

    // peer 1 and peer 2 must have k2, but peer 3 must not.
    for i in 1..3 {
        let engine = cluster.get_engine(i);
        must_get_equal(&engine, b"k1", b"v1");
    }

    let engine3 = cluster.get_engine(3);
    must_get_none(&engine3, b"k1");

    // now only peer 1 and peer 2 can step to leader.

    // hack: first MsgAppend will append log, second MsgAppend will set commit index,
    // So only allowing first MsgAppend to make peer 2 have uncommitted entries.
    cluster.add_send_filter(CloneFilterFactory(RegionPacketFilter::new(1, 2)
        .msg_type(MessageType::MsgAppend)
        .direction(Direction::Recv)
        .allow(1)));
    // Make peer 2 have no way to know the uncommitted entries can be applied
    // when it becomes leader.
    cluster.add_send_filter(CloneFilterFactory(RegionPacketFilter::new(1, 1)
        .msg_type(MessageType::MsgHeartbeatResponse)
        .direction(Direction::Send)));
    // Make peer 2's msg won't be replicated when it becomes leader,
    // so the uncommitted entries won't be applied immediatly.
    cluster.add_send_filter(CloneFilterFactory(RegionPacketFilter::new(1, 1)
        .msg_type(MessageType::MsgAppend)
        .direction(Direction::Recv)));
    // Make peer 2 have no way to know the uncommitted entries can be applied
    // when it's still follower.
    cluster.add_send_filter(CloneFilterFactory(RegionPacketFilter::new(1, 2)
        .msg_type(MessageType::MsgHeartbeat)
        .direction(Direction::Recv)));
    debug!("putting k2");
    cluster.must_put(b"k2", b"v2");

    // peer 1 must have committed, but peer 2 has not.
    must_get_equal(&cluster.get_engine(1), b"k2", b"v2");

    cluster.must_transfer_leader(1, util::new_peer(2, 2));

    must_get_none(&cluster.get_engine(2), b"k2");

    let region = cluster.get_region(b"");
    let reqs = vec![new_put_cmd(b"k3", b"v3")];
    let mut put = new_request(region.get_id(),
                              region.get_region_epoch().clone(),
                              reqs,
                              false);
    debug!("requesting: {:?}", put);
    put.mut_header().set_peer(new_peer(2, 2));
    cluster.clear_send_filters();
    let resp = cluster.call_command(put, Duration::from_secs(5)).unwrap();
    assert!(!resp.get_header().has_error(), format!("{:?}", resp));

    for i in 1..4 {
        must_get_equal(&cluster.get_engine(i), b"k2", b"v2");
        must_get_equal(&cluster.get_engine(i), b"k3", b"v3");
    }
}

#[test]
fn test_node_leader_change_with_uncommitted_log() {
    let mut cluster = new_node_cluster(0, 3);
    test_leader_change_with_uncommitted_log(&mut cluster);
}

#[test]
fn test_server_leader_change_with_uncommitted_log() {
    let mut cluster = new_server_cluster(0, 3);
    test_leader_change_with_uncommitted_log(&mut cluster);
}

#[test]
fn test_node_leader_change_with_log_overlap() {
    let mut cluster = new_node_cluster(0, 3);
    cluster.cfg.raft_store.raft_election_timeout_ticks = 50;
    // disable compact log to make test more stable.
    cluster.cfg.raft_store.raft_log_gc_threshold = 1000;
    // We use three peers([1, 2, 3]) for this test.
    cluster.run();

    sleep_ms(500);

    // guarantee peer 1 is leader
    cluster.must_transfer_leader(1, new_peer(1, 1));

    // So peer 3 won't replicate any message of the region but still can vote.
    cluster.add_send_filter(CloneFilterFactory(RegionPacketFilter::new(1, 3)
        .msg_type(MessageType::MsgAppend)));
    cluster.must_put(b"k1", b"v1");

    // peer 1 and peer 2 must have k1, but peer 3 must not.
    for i in 1..3 {
        let engine = cluster.get_engine(i);
        must_get_equal(&engine, b"k1", b"v1");
    }

    let engine3 = cluster.get_engine(3);
    must_get_none(&engine3, b"k1");

    // now only peer 1 and peer 2 can step to leader.
    // Make peer 1's msg won't be replicated,
    // so the proposed entries won't be committed.
    cluster.add_send_filter(CloneFilterFactory(RegionPacketFilter::new(1, 1)
        .msg_type(MessageType::MsgAppend)
        .direction(Direction::Send)));
    let put_msg = vec![new_put_cmd(b"k2", b"v2")];
    let region = cluster.get_region(b"");
    let mut put_req = new_request(region.get_id(),
                                  region.get_region_epoch().clone(),
                                  put_msg,
                                  false);
    put_req.mut_header().set_peer(new_peer(1, 1));
    let called = Arc::new(AtomicBool::new(false));
    let called_ = called.clone();
    cluster.sim
        .rl()
        .get_node_router(1)
        .send_command(put_req,
                      box move |resp: RaftCmdResponse| {
                          called_.store(true, Ordering::SeqCst);
                          assert!(resp.get_header().has_error());
                          assert!(resp.get_header().get_error().has_not_leader());
                      })
        .unwrap();

    // Now let peer(1, 1) steps down. Can't use transfer leader here, because
    // it still has pending proposed entries.
    cluster.add_send_filter(CloneFilterFactory(RegionPacketFilter::new(1, 1)
        .msg_type(MessageType::MsgHeartbeat)
        .direction(Direction::Send)));
    // make sure k2 has not been committed.
    must_get_none(&cluster.get_engine(1), b"k2");

    // Here just use `must_transfer_leader` to wait for peer (2, 2) becomes leader.
    cluster.must_transfer_leader(1, new_peer(2, 2));

    must_get_none(&cluster.get_engine(2), b"k2");

    cluster.clear_send_filters();

    for _ in 0..50 {
        sleep_ms(100);
        if called.load(Ordering::SeqCst) {
            return;
        }
    }
    panic!("callback has not been called after 5s.");
}

fn test_read_leader_with_unapplied_log<T: Simulator>(cluster: &mut Cluster<T>) {
    cluster.cfg.raft_store.raft_election_timeout_ticks = 50;
    // disable compact log to make test more stable.
    cluster.cfg.raft_store.raft_log_gc_threshold = 1000;
    // We use three peers([1, 2, 3]) for this test.
    cluster.run();

    sleep_ms(500);

    // guarantee peer 1 is leader
    cluster.must_transfer_leader(1, new_peer(1, 1));

    // if peer 2 is unreachable, leader will not send MsgAppend to peer 2, and the leader will
    // send MsgAppend with committed information to peer 2 after network recovered, and peer 2
    // will apply the entry regardless of we add an filter, so we put k0/v0 to make sure the
    // network is reachable.
    let (k0, v0) = (b"k0", b"v0");
    cluster.must_put(k0, v0);

    for i in 1..4 {
        must_get_equal(&cluster.get_engine(i), k0, v0);
    }

    // hack: first MsgAppend will append log, second MsgAppend will set commit index,
    // So only allowing first MsgAppend to make peer 2 have uncommitted entries.
    cluster.add_send_filter(CloneFilterFactory(RegionPacketFilter::new(1, 2)
        .msg_type(MessageType::MsgAppend)
        .direction(Direction::Recv)
        .allow(1)));

    // Make peer 2's msg won't be replicated when it becomes leader,
    // so the uncommitted entries won't be applied immediatly.
    cluster.add_send_filter(CloneFilterFactory(RegionPacketFilter::new(1, 2)
        .msg_type(MessageType::MsgAppend)
        .direction(Direction::Send)));

    // Make peer 2 have no way to know the uncommitted entries can be applied
    // when it's still follower.
    cluster.add_send_filter(CloneFilterFactory(RegionPacketFilter::new(1, 2)
        .msg_type(MessageType::MsgHeartbeat)
        .direction(Direction::Recv)));

    let (k, v) = (b"k", b"v");
    cluster.must_put(k, v);

    // peer 1 must have committed, but peer 2 has not.
    must_get_equal(&cluster.get_engine(1), k, v);

    cluster.must_transfer_leader(1, util::new_peer(2, 2));

    // leader's term not equal applied index's term, if we read local, we may get old value
    // in this situation we need use raft read
    must_get_none(&cluster.get_engine(2), k);

    // internal read will use raft read no matter read_quorum is false or true, cause applied
    // index's term not equal leader's term, and will failed with timeout
    if let Err(Error::Timeout(_)) = get_with_timeout(cluster, k, false, Duration::from_secs(10)) {
        debug!("raft read failed with timeout");
    } else {
        panic!("read didn't use raft, beyond exceptions");
    }

    // recover network
    cluster.clear_send_filters();

    assert_eq!(cluster.get(k).unwrap(), v);
}

#[test]
fn test_node_read_leader_with_unapplied_log() {
    let mut cluster = new_node_cluster(0, 3);
    test_read_leader_with_unapplied_log(&mut cluster);
}

#[test]
fn test_server_read_leader_with_unapplied_log() {
    let mut cluster = new_server_cluster(0, 3);
    test_read_leader_with_unapplied_log(&mut cluster);
}

fn get_with_timeout<T: Simulator>(cluster: &mut Cluster<T>,
                                  key: &[u8],
                                  read_quorum: bool,
                                  timeout: Duration)
                                  -> Result<RaftCmdResponse> {
    let mut region = cluster.get_region(key);
    let region_id = region.get_id();
    let req = new_request(region_id,
                          region.take_region_epoch(),
                          vec![new_get_cmd(key)],
                          read_quorum);
    cluster.call_command_on_leader(req, timeout)
}

fn test_remove_leader_with_uncommitted_log<T: Simulator>(cluster: &mut Cluster<T>) {
    cluster.cfg.raft_store.raft_election_timeout_ticks = 50;
    // disable compact log to make test more stable.
    cluster.cfg.raft_store.raft_log_gc_threshold = 1000;
    // We use three peers([1, 2, 3]) for this test.
    cluster.run();

    cluster.must_put(b"k1", b"v1");

    // guarantee peer 1 is leader
    cluster.must_transfer_leader(1, new_peer(1, 1));

    // stop peer 2 replicate messages.
    cluster.add_send_filter(CloneFilterFactory(RegionPacketFilter::new(1, 2)
        .msg_type(MessageType::MsgAppend)
        .direction(Direction::Recv)));
    // peer 2 can't step to leader.
    cluster.add_send_filter(CloneFilterFactory(RegionPacketFilter::new(1, 2)
        .msg_type(MessageType::MsgRequestVote)
        .direction(Direction::Send)));

    let pd_client = cluster.pd_client.clone();
    pd_client.remove_peer(1, new_peer(1, 1));

    // wait for the leader receive the remove order.
    sleep_ms(1000);

    let region = cluster.get_region(b"");
    let reqs = vec![new_put_cmd(b"k3", b"v3")];
    let mut put = new_request(region.get_id(),
                              region.get_region_epoch().clone(),
                              reqs,
                              false);
    debug!("requesting: {:?}", put);
    put.mut_header().set_peer(new_peer(1, 1));
    cluster.clear_send_filters();
    let resp = cluster.call_command(put, Duration::from_secs(5)).unwrap();
    assert!(resp.get_header().has_error());
    assert!(resp.get_header().get_error().has_region_not_found(),
            format!("{:?} should have region not found", resp));
}

#[test]
fn test_node_remove_leader_with_uncommitted_log() {
    let mut cluster = new_node_cluster(0, 2);
    test_remove_leader_with_uncommitted_log(&mut cluster);
}

#[test]
fn test_server_remove_leader_with_uncommitted_log() {
    let mut cluster = new_server_cluster(0, 2);
    test_remove_leader_with_uncommitted_log(&mut cluster);
}

<<<<<<< HEAD
fn test_consistency_check<T: Simulator>(cluster: &mut Cluster<T>) {
    cluster.cfg.raft_store.raft_election_timeout_ticks = 50;
    // disable compact log to make test more stable.
    cluster.cfg.raft_store.raft_log_gc_threshold = 1000;
    cluster.cfg.raft_store.consistency_check_tick_interval = 1;
    // We use three peers([1, 2, 3]) for this test.
    cluster.run();

    for i in 0..300 {
        cluster.must_put(format!("k{:06}", i).as_bytes(),
                         format!("k{:06}", i).as_bytes());
        thread::sleep(Duration::from_millis(10));
    }
}

#[test]
fn test_node_consistency_check() {
    let mut cluster = new_node_cluster(0, 2);
    test_consistency_check(&mut cluster);
}

#[test]
fn test_server_consistency_check() {
    let mut cluster = new_server_cluster(0, 2);
    test_consistency_check(&mut cluster);
=======
// In some rare cases, a proposal may be dropped inside raft silently.
// We need to make sure the callback of dropped proposal should be cleaned
// up eventually.
#[test]
fn test_node_dropped_proposal() {
    let mut cluster = new_node_cluster(0, 3);
    cluster.cfg.raft_store.raft_election_timeout_ticks = 50;
    // disable compact log to make test more stable.
    cluster.cfg.raft_store.raft_log_gc_threshold = 1000;
    // We use three peers([1, 2, 3]) for this test.
    cluster.run();

    // make sure peer 1 is leader
    cluster.must_transfer_leader(1, new_peer(1, 1));

    // so peer 3 won't have latest messages, it can't become leader.
    cluster.add_send_filter(CloneFilterFactory(RegionPacketFilter::new(1, 3)
        .msg_type(MessageType::MsgAppend)));
    cluster.must_put(b"k1", b"v1");

    // peer 1 and peer 2 must have k1, but peer 3 must not.
    for i in 1..3 {
        let engine = cluster.get_engine(i);
        must_get_equal(&engine, b"k1", b"v1");
    }

    let engine3 = cluster.get_engine(3);
    must_get_none(&engine3, b"k1");

    let put_msg = vec![new_put_cmd(b"k2", b"v2")];
    let region = cluster.get_region(b"");
    let mut put_req = new_request(region.get_id(),
                                  region.get_region_epoch().clone(),
                                  put_msg,
                                  false);
    put_req.mut_header().set_peer(new_peer(1, 1));
    // peer (3, 3) won't become leader and transfer leader request will be canceled
    // after about an election timeout. Before it's canceled, all proposal will be dropped
    // silently.
    cluster.transfer_leader(1, new_peer(3, 3));

    let (tx, rx) = mpsc::channel();
    cluster.sim
        .rl()
        .get_node_router(1)
        .send_command(put_req,
                      box move |resp: RaftCmdResponse| {
                          let _ = tx.send(resp);
                      })
        .unwrap();

    // Although proposal is dropped, callback should be cleaned up in time.
    rx.recv_timeout(Duration::from_secs(5)).expect("callback should have been called with in 5s.");
>>>>>>> b28b5b3b
}<|MERGE_RESOLUTION|>--- conflicted
+++ resolved
@@ -611,7 +611,6 @@
     test_remove_leader_with_uncommitted_log(&mut cluster);
 }
 
-<<<<<<< HEAD
 fn test_consistency_check<T: Simulator>(cluster: &mut Cluster<T>) {
     cluster.cfg.raft_store.raft_election_timeout_ticks = 50;
     // disable compact log to make test more stable.
@@ -637,7 +636,8 @@
 fn test_server_consistency_check() {
     let mut cluster = new_server_cluster(0, 2);
     test_consistency_check(&mut cluster);
-=======
+}
+
 // In some rare cases, a proposal may be dropped inside raft silently.
 // We need to make sure the callback of dropped proposal should be cleaned
 // up eventually.
@@ -691,5 +691,4 @@
 
     // Although proposal is dropped, callback should be cleaned up in time.
     rx.recv_timeout(Duration::from_secs(5)).expect("callback should have been called with in 5s.");
->>>>>>> b28b5b3b
 }